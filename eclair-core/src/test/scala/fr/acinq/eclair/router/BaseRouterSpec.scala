--- conflicted
+++ resolved
@@ -127,13 +127,7 @@
         val channels = sender.expectMsgType[Iterable[ChannelAnnouncement]]
         sender.send(router, 'updates)
         val updates = sender.expectMsgType[Iterable[ChannelUpdate]]
-<<<<<<< HEAD
-        //nodes.size === 6 &&
         channels.size === 4 && updates.size === 8
-=======
-        println(nodes.size, channels.size, updates.size)
-        nodes.size === 6 && channels.size === 4 && updates.size === 8
->>>>>>> 1b247ae6
       }, max = 10 seconds, interval = 1 second)
 
       test((router, watcher))
