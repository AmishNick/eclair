--- conflicted
+++ resolved
@@ -41,11 +41,7 @@
   node-color = "49daaa"
   global-features = ""
   local-features = "8a" // initial_routing_sync + option_data_loss_protect + option_channel_range_queries
-<<<<<<< HEAD
   channel-flags = 0 // do not announce channels
-=======
-  channel-flags = 1 // announce channels
->>>>>>> a63b9bb8
   dust-limit-satoshis = 546
 
   max-htlc-value-in-flight-msat = 1000000000 // 10 mBTC
