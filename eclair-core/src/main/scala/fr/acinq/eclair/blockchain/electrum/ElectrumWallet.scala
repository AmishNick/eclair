package fr.acinq.eclair.blockchain.electrum

import java.io.File

import akka.actor.{ActorRef, LoggingFSM, Props}
import com.google.common.io.Files
import fr.acinq.bitcoin.Crypto.{PrivateKey, PublicKey}
import fr.acinq.bitcoin.DeterministicWallet.{ExtendedPrivateKey, derivePrivateKey, hardened}
import fr.acinq.bitcoin.{Base58, Base58Check, BinaryData, Block, Crypto, DeterministicWallet, MnemonicCode, OP_PUSHDATA, OutPoint, SIGHASH_ALL, Satoshi, Script, ScriptFlags, ScriptWitness, SigVersion, Transaction, TxIn, TxOut}
import fr.acinq.eclair.blockchain.bitcoind.rpc.Error
import fr.acinq.eclair.blockchain.electrum.ElectrumClient.{GetTransaction, GetTransactionResponse, TransactionHistoryItem, computeScriptHash}
import fr.acinq.eclair.randomBytes
import grizzled.slf4j.Logging

import scala.annotation.tailrec
import scala.util.{Failure, Success, Try}

/**
  * Simple electrum wallet
  *
  * Typical workflow:
  *
  * client ---- header update ----> wallet
  * client ---- status update ----> wallet
  * client <--- ask history   ----- wallet
  * client ---- history       ----> wallet
  * client <--- ask tx        ----- wallet
  * client ---- tx            ----> wallet
  *
  * @param mnemonics
  * @param client
  * @param params
  */
class ElectrumWallet(mnemonics: Seq[String], client: ActorRef, params: ElectrumWallet.WalletParameters) extends LoggingFSM[ElectrumWallet.State, ElectrumWallet.Data] {

  import ElectrumWallet._
  import params._

  val seed = MnemonicCode.toSeed(mnemonics, "")
  val master = DeterministicWallet.generate(seed)

  val accountMaster = accountKey(master)
  val changeMaster = changeKey(master)

  client ! ElectrumClient.AddStatusListener(self)

  // disconnected --> waitingForTip --> running --
  // ^                                            |
  // |                                            |
  //  --------------------------------------------

  startWith(DISCONNECTED, {
    val header = chainHash match {
      case Block.RegtestGenesisBlock.hash => ElectrumClient.Header.RegtestGenesisHeader
      case Block.TestnetGenesisBlock.hash => ElectrumClient.Header.TestnetGenesisHeader
    }
    val firstAccountKeys = (0 until params.swipeRange).map(i => derivePrivateKey(accountMaster, i)).toVector
    val firstChangeKeys = (0 until params.swipeRange).map(i => derivePrivateKey(changeMaster, i)).toVector
    val data = Data(params, header, firstAccountKeys, firstChangeKeys)
    context.system.eventStream.publish(NewWalletReceiveAddress(data.currentReceiveAddress))
    data
  })

  when(DISCONNECTED) {
    case Event(ElectrumClient.ElectrumReady, data) =>
      client ! ElectrumClient.HeaderSubscription(self)
      goto(WAITING_FOR_TIP) using data
  }

  when(WAITING_FOR_TIP) {
    case Event(ElectrumClient.HeaderSubscriptionResponse(header), data) =>
      data.accountKeys.foreach(key => client ! ElectrumClient.ScriptHashSubscription(computeScriptHashFromPublicKey(key.publicKey), self))
      data.changeKeys.foreach(key => client ! ElectrumClient.ScriptHashSubscription(computeScriptHashFromPublicKey(key.publicKey), self))
      goto(RUNNING) using data.copy(tip = header)

    case Event(ElectrumClient.ElectrumDisconnected, data) =>
      log.info(s"wallet got disconnected")
      goto(DISCONNECTED) using data
  }

  when(RUNNING) {
    case Event(ElectrumClient.HeaderSubscriptionResponse(header), data) if data.tip == header => stay

    case Event(ElectrumClient.HeaderSubscriptionResponse(header), data) =>
      log.info(s"got new tip ${header.block_hash} at ${header.block_height}")
      data.heights.collect {
        case (txid, height) if height > 0 =>
          val confirmations = computeDepth(header.block_height, height)
          context.system.eventStream.publish(TransactionConfidenceChanged(txid, confirmations))
      }
      stay using data.copy(tip = header)

    case Event(ElectrumClient.ScriptHashSubscriptionResponse(scriptHash, status), data) if data.status.get(scriptHash) == Some(status) => stay // we already have it

    case Event(ElectrumClient.ScriptHashSubscriptionResponse(scriptHash, status), data) if !data.accountKeyMap.contains(scriptHash) && !data.changeKeyMap.contains(scriptHash) =>
      log.warning(s"received status=$status for scriptHash=$scriptHash which does not match any of our keys")
      stay

    case Event(ElectrumClient.ScriptHashSubscriptionResponse(scriptHash, status), data) if status == "" =>
      val data1 = data.copy(status = data.status + (scriptHash -> status)) // empty status, nothing to do
      goto(stateName) using data1

    case Event(ElectrumClient.ScriptHashSubscriptionResponse(scriptHash, status), data) =>
      val key = data.accountKeyMap.getOrElse(scriptHash, data.changeKeyMap(scriptHash))
      val isChange = data.changeKeyMap.contains(scriptHash)
      log.info(s"received status=$status for scriptHash=$scriptHash key=${segwitAddress(key)} isChange=$isChange")

      // let's retrieve the tx history for this key
      client ! ElectrumClient.GetScriptHashHistory(scriptHash)

      val (newAccountKeys, newChangeKeys) = data.status.get(status) match {
        case None =>
          // first time this script hash is used, need to generate a new key
          val newKey = if (isChange) derivePrivateKey(changeMaster, data.changeKeys.last.path.lastChildNumber + 1) else derivePrivateKey(accountMaster, data.accountKeys.last.path.lastChildNumber + 1)
          val newScriptHash = computeScriptHashFromPublicKey(newKey.publicKey)
          log.info(s"generated key with index=${newKey.path.lastChildNumber} scriptHash=$newScriptHash key=${segwitAddress(newKey)} isChange=$isChange")
          // listens to changes for the newly generated key
          client ! ElectrumClient.ScriptHashSubscription(newScriptHash, self)
          if (isChange) (data.accountKeys, data.changeKeys :+ newKey) else (data.accountKeys :+ newKey, data.changeKeys)
        case Some(_) => (data.accountKeys, data.changeKeys)
      }

      val data1 = data.copy(
        accountKeys = newAccountKeys,
        changeKeys = newChangeKeys,
        status = data.status + (scriptHash -> status),
        pendingHistoryRequests = data.pendingHistoryRequests + scriptHash)

      manualTransition(data1)
      goto(stateName) using data1 // goto instead of stay because we want to fire transitions

    case Event(ElectrumClient.GetScriptHashHistoryResponse(scriptHash, items), data) =>
      log.debug(s"scriptHash=$scriptHash has history=$items")
      val shadow_items = data.history.get(scriptHash) match {
        case Some(existing_items) => existing_items.filterNot(item => items.exists(_.tx_hash == item.tx_hash))
        case None => Nil
      }
      shadow_items.foreach(item => log.warning(s"keeping shadow item for txid=${item.tx_hash}"))
      val items0 = items ++ shadow_items

      val (heights1, pendingTransactionRequests1) = items0.foldLeft((data.heights, data.pendingTransactionRequests)) {
        case ((heights, hashes), item) if !data.transactions.contains(item.tx_hash) && !data.pendingTransactionRequests.contains(item.tx_hash) =>
          // we retrieve the tx if we don't have it and haven't yet requested it
          client ! GetTransaction(item.tx_hash)
          (heights + (item.tx_hash -> item.height), hashes + item.tx_hash)
        case ((heights, hashes), item) =>
          // otherwise we just update the height
          (heights + (item.tx_hash -> item.height), hashes)
      }

      // we now have updated height for all our transactions,
      heights1.collect {
        case (txid, height) =>
          val confirmations = if (height <= 0) 0 else computeDepth(data.tip.block_height, height)
          (data.heights.get(txid), height) match {
            case (None, height) if height <= 0 =>
            // height=0 => unconfirmed, height=-1 => unconfirmed and one input is unconfirmed
            case (None, height) if height > 0 =>
              // first time we get a height for this tx: either it was just confirmed, or we restarted the wallet
              context.system.eventStream.publish(TransactionConfidenceChanged(txid, confirmations))
            case (Some(previousHeight), height) if previousHeight != height =>
              // there was a reorg
              context.system.eventStream.publish(TransactionConfidenceChanged(txid, confirmations))
            case (Some(previousHeight), height) if previousHeight == height =>
            // no reorg, nothing to do
          }
      }
<<<<<<< HEAD
      val data1 = data.copy(heights = heights1, history = data.history + (scriptHash -> history), pendingHistoryRequests = data.pendingHistoryRequests - scriptHash, pendingTransactionRequests = pendingTransactionRequests1)
      manualTransition(data1)
=======
      val data1 = data.copy(heights = heights1, history = data.history + (scriptHash -> items0), pendingHistoryRequests = data.pendingHistoryRequests - scriptHash, pendingTransactionRequests = pendingTransactionRequests1)
>>>>>>> b2c684a0
      goto(stateName) using data1 // goto instead of stay because we want to fire transitions

    case Event(GetTransactionResponse(tx), data) =>
      log.debug(s"received transaction ${tx.txid}")
      data.computeTransactionDelta(tx) match {
        case Some((received, sent, fee_opt)) =>
          log.info(s"successfully connected txid=${tx.txid}")
          context.system.eventStream.publish(TransactionReceived(tx, data.computeTransactionDepth(tx.txid), received, sent, fee_opt))
          // when we have successfully processed a new tx, we retry all pending txes to see if they can be added now
          data.pendingTransactions.foreach(self ! GetTransactionResponse(_))
          val data1 = data.copy(transactions = data.transactions + (tx.txid -> tx), pendingTransactionRequests = data.pendingTransactionRequests - tx.txid, pendingTransactions = Nil)
          manualTransition(data1)
          goto(stateName) using data1 // goto instead of stay because we want to fire transitions
        case None =>
          // missing parents
          log.info(s"couldn't connect txid=${tx.txid}")
          val data1 = data.copy(pendingTransactions = data.pendingTransactions :+ tx)
          stay using data1
      }

    case Event(CompleteTransaction(tx, feeRatePerKw), data) =>
      Try(data.completeTransaction(tx, feeRatePerKw, minimumFee, dustLimit, allowSpendUnconfirmed)) match {
        case Success((data1, tx1)) => stay using data1 replying CompleteTransactionResponse(tx1, None)
        case Failure(t) => stay replying CompleteTransactionResponse(tx, Some(t))
      }

    case Event(CommitTransaction(tx), data) =>
      log.info(s"committing txid=${tx.txid}")
      val data1 = data.commitTransaction(tx)
      // we use the initial state to compute the effect of the tx
      // note: we know that computeTransactionDelta and the fee will be defined, because we built the tx ourselves so
      // we know all the parents
      val (received, sent, Some(fee)) = data.computeTransactionDelta(tx).get
      // we notify here because the tx won't be downloaded again (it has been added to the state at commit)
      context.system.eventStream.publish(TransactionReceived(tx, data1.computeTransactionDepth(tx.txid), received, sent, Some(fee)))
      manualTransition(data1)
      goto(stateName) using data1 replying CommitTransactionResponse(tx) // goto instead of stay because we want to fire transitions

    case Event(CancelTransaction(tx), data) =>
      log.info(s"cancelling txid=${tx.txid}")
      stay using data.cancelTransaction(tx) replying CancelTransactionResponse(tx)

    case Event(bc@ElectrumClient.BroadcastTransaction(tx), _) =>
      log.info(s"broadcasting txid=${tx.txid}")
      client forward bc
      stay

    case Event(ElectrumClient.ElectrumDisconnected, data) =>
      log.info(s"wallet got disconnected")
      goto(DISCONNECTED) using data
  }

  whenUnhandled {
    case Event(GetMnemonicCode, _) => stay replying GetMnemonicCodeResponse(mnemonics)

    case Event(GetCurrentReceiveAddress, data) => stay replying GetCurrentReceiveAddressResponse(data.currentReceiveAddress)

    case Event(GetBalance, data) =>
      val (confirmed, unconfirmed) = data.balance
      stay replying GetBalanceResponse(confirmed, unconfirmed)

    case Event(GetData, data) => stay replying GetDataResponse(data)

    case Event(ElectrumClient.BroadcastTransaction(tx), _) => stay replying ElectrumClient.BroadcastTransactionResponse(tx, Some(Error(-1, "wallet is not connected")))
  }

  /**
    * Bug in akka 2.3 onTransition won't fire on same-state transitions
    */
  def manualTransition(nextStateData: Data) = {
    if (nextStateData.isReady(params.swipeRange)) {
      val ready = nextStateData.readyMessage
      log.info(s"wallet is ready with $ready")
      context.system.eventStream.publish(ready)
      context.system.eventStream.publish(NewWalletReceiveAddress(nextStateData.currentReceiveAddress))
    }
  }

  initialize()

}

object ElectrumWallet {

  // use 32 bytes seed, which will generate a 24 words mnemonic code
  val SEED_BYTES_LENGTH = 32

  def props(mnemonics: Seq[String], client: ActorRef, params: WalletParameters): Props = Props(new ElectrumWallet(mnemonics, client, params))

  def props(file: File, client: ActorRef, params: WalletParameters): Props = {
    val entropy: BinaryData = (file.exists(), file.canRead(), file.isFile) match {
      case (true, true, true) => Files.toByteArray(file)
      case (false, _, _) =>
        val buffer = randomBytes(SEED_BYTES_LENGTH)
        Files.write(buffer, file)
        buffer
      case _ => throw new IllegalArgumentException(s"cannot create wallet:$file exist but cannot read from")
    }
    val mnemonics = MnemonicCode.toMnemonics(entropy)
    Props(new ElectrumWallet(mnemonics, client, params))
  }

  case class WalletParameters(chainHash: BinaryData, minimumFee: Satoshi = Satoshi(2000), dustLimit: Satoshi = Satoshi(546), swipeRange: Int = 10, allowSpendUnconfirmed: Boolean = true)

  // @formatter:off
  sealed trait State
  case object DISCONNECTED extends State
  case object WAITING_FOR_TIP extends State
  case object RUNNING extends State

  sealed trait Request
  sealed trait Response

  case object GetMnemonicCode extends RuntimeException
  case class GetMnemonicCodeResponse(mnemonics: Seq[String]) extends Response

  case object GetBalance extends Request
  case class GetBalanceResponse(confirmed: Satoshi, unconfirmed: Satoshi) extends Response

  case object GetCurrentReceiveAddress extends Request
  case class GetCurrentReceiveAddressResponse(address: String) extends Response

  case object GetData extends Request
  case class GetDataResponse(state: Data) extends Response

  case class CompleteTransaction(tx: Transaction, feeRatePerKw: Long) extends Request
  case class CompleteTransactionResponse(tx: Transaction, error: Option[Throwable]) extends Response

  case class CommitTransaction(tx: Transaction) extends Request
  case class CommitTransactionResponse(tx: Transaction) extends Response

  case class SendTransaction(tx: Transaction) extends Request
  case class SendTransactionReponse(tx: Transaction) extends Response

  case class CancelTransaction(tx: Transaction) extends Request
  case class CancelTransactionResponse(tx: Transaction) extends Response

  case object InsufficientFunds extends Response
  case class AmountBelowDustLimit(dustLimit: Satoshi) extends Response

  case class GetPrivateKey(address: String) extends Request
  case class GetPrivateKeyResponse(address: String, key: Option[ExtendedPrivateKey]) extends Response


  sealed trait WalletEvent
  /**
    *
    * @param tx
    * @param depth
    * @param received
    * @param sent
    * @param feeOpt is set only when we know it (i.e. for outgoing transactions)
    */
  case class TransactionReceived(tx: Transaction, depth: Long, received: Satoshi, sent: Satoshi, feeOpt: Option[Satoshi]) extends WalletEvent
  case class TransactionConfidenceChanged(txid: BinaryData, depth: Long) extends WalletEvent
  case class NewWalletReceiveAddress(address: String) extends WalletEvent
  case class WalletReady(confirmedBalance: Satoshi, unconfirmedBalance: Satoshi, height: Long) extends WalletEvent
  // @formatter:on

  /**
    *
    * @param key public key
    * @return the address of the p2sh-of-p2wpkh script for this key
    */
  def segwitAddress(key: PublicKey): String = {
    val script = Script.pay2wpkh(key)
    val hash = Crypto.hash160(Script.write(script))
    Base58Check.encode(Base58.Prefix.ScriptAddressTestnet, hash)
  }

  def segwitAddress(key: ExtendedPrivateKey): String = segwitAddress(key.publicKey)

  def segwitAddress(key: PrivateKey): String = segwitAddress(key.publicKey)

  /**
    *
    * @param key public key
    * @return a p2sh-of-p2wpkh script for this key
    */
  def computePublicKeyScript(key: PublicKey) = Script.pay2sh(Script.pay2wpkh(key))

  /**
    *
    * @param key public key
    * @return the hash of the public key script for this key, as used by ElectrumX's hash-based methods
    */
  def computeScriptHashFromPublicKey(key: PublicKey): BinaryData = Crypto.sha256(Script.write(computePublicKeyScript(key))).reverse

  /**
    * use BIP49 (and not BIP44) since we use p2sh-of-p2wpkh
    *
    * @param master master key
    * @return the BIP49 account key for this master key: m/49'/1'/0'/0
    */
  def accountKey(master: ExtendedPrivateKey) = DeterministicWallet.derivePrivateKey(master, hardened(49) :: hardened(1) :: hardened(0) :: 0L :: Nil)

  /**
    * use BIP49 (and not BIP44) since we use p2sh-of-p2wpkh
    *
    * @param master master key
    * @return the BIP49 change key for this master key: m/49'/1'/0'/1
    */
  def changeKey(master: ExtendedPrivateKey) = DeterministicWallet.derivePrivateKey(master, hardened(49) :: hardened(1) :: hardened(0) :: 1L :: Nil)

  def totalAmount(utxos: Seq[Utxo]): Satoshi = Satoshi(utxos.map(_.item.value).sum)

  def totalAmount(utxos: Set[Utxo]): Satoshi = totalAmount(utxos.toSeq)

  /**
    *
    * @param weight       transaction weight
    * @param feeRatePerKw fee rate
    * @return the fee for this tx weight
    */
  def computeFee(weight: Int, feeRatePerKw: Long): Satoshi = Satoshi((weight * feeRatePerKw) / 1000)

  /**
    *
    * @param txIn transaction input
    * @return Some(pubkey) if this tx input spends a p2sh-of-p2wpkh(pub), None otherwise
    */
  def extractPubKeySpentFrom(txIn: TxIn): Option[PublicKey] = {
    Try {
      // we're looking for tx that spend a pay2sh-of-p2wkph output
      require(txIn.witness.stack.size == 2)
      val sig = txIn.witness.stack(0)
      val pub = txIn.witness.stack(1)
      val OP_PUSHDATA(script, _) :: Nil = Script.parse(txIn.signatureScript)
      val publicKey = PublicKey(pub)
      if (Script.write(Script.pay2wpkh(publicKey)) == script) {
        Some(publicKey)
      } else None
    } getOrElse None
  }

  def computeDepth(currentHeight: Long, txHeight: Long): Long = currentHeight - txHeight + 1

  case class Utxo(key: ExtendedPrivateKey, item: ElectrumClient.UnspentItem) {
    def outPoint: OutPoint = item.outPoint
  }

  /**
    * Wallet state, which stores data returned by EletrumX servers.
    * Most items are indexed by script hash (i.e. by pubkey script sha256 hash).
    * Height follow ElectrumX's conventions:
    * - h > 0 means that the tx was confirmed at block #h
    * - 0 means unconfirmed, but all input are confirmed
    * < 0 means unconfirmed, and sonme inputs are unconfirmed as well
    *
    * @param tip          current blockchain tip
    * @param accountKeys  account keys
    * @param changeKeys   change keys
    * @param status       script hash -> status; "" means that the script hash has not been used
    *                     yet
    * @param transactions wallet transactions
    * @param heights      transactions heights
    * @param history      script hash -> history
    * @param locks        transactions which lock some of our utxos.
    * @param pendingHistoryRequests       requests pending a response from the electrum server
    * @param pendingTransactionRequests   requests pending a response from the electrum server
    * @param pendingTransactions          transactions received but not yet connected to their parents
    */
  case class Data(tip: ElectrumClient.Header,
                  accountKeys: Vector[ExtendedPrivateKey],
                  changeKeys: Vector[ExtendedPrivateKey],
                  status: Map[BinaryData, String],
                  transactions: Map[BinaryData, Transaction],
                  heights: Map[BinaryData, Long],
                  history: Map[BinaryData, Seq[ElectrumClient.TransactionHistoryItem]],
                  locks: Set[Transaction],
                  pendingHistoryRequests: Set[BinaryData],
                  pendingTransactionRequests: Set[BinaryData],
                  pendingTransactions: Seq[Transaction]) extends Logging {
    lazy val accountKeyMap = accountKeys.map(key => computeScriptHashFromPublicKey(key.publicKey) -> key).toMap

    lazy val changeKeyMap = changeKeys.map(key => computeScriptHashFromPublicKey(key.publicKey) -> key).toMap

    lazy val firstUnusedAccountKeys = accountKeys.find(key => status.get(computeScriptHashFromPublicKey(key.publicKey)) == Some(""))

    lazy val firstUnusedChangeKeys = changeKeys.find(key => status.get(computeScriptHashFromPublicKey(key.publicKey)) == Some(""))

    lazy val publicScriptMap = (accountKeys ++ changeKeys).map(key => Script.write(computePublicKeyScript(key.publicKey)) -> key).toMap

    lazy val utxos = history.keys.toSeq.map(scriptHash => getUtxos(scriptHash)).flatten

    /**
      * The wallet is ready if all current keys have an empty status, and we don't have
      * any history/tx request pending
      * NB: swipeRange * 2 because we have account keys and change keys
      */
    def isReady(swipeRange: Int) = status.filter(_._2 == "").size >= swipeRange * 2 && pendingHistoryRequests.isEmpty && pendingTransactionRequests.isEmpty

    def readyMessage: WalletReady = {
      val (confirmed, unconfirmed) = balance
      WalletReady(confirmed, unconfirmed, tip.block_height)
    }

    /**
      *
      * @return the current receive key. In most cases it will be a key that has not
      *         been used yet but it may be possible that we are still looking for
      *         unused keys and none is available yet. In this case we will return
      *         the latest account key.
      */
    def currentReceiveKey = firstUnusedAccountKeys.headOption.getOrElse {
      // bad luck we are still looking for unused keys
      // use the first account key
      accountKeys.head
    }

    def currentReceiveAddress = segwitAddress(currentReceiveKey)

    /**
      *
      * @return the current change key. In most cases it will be a key that has not
      *         been used yet but it may be possible that we are still looking for
      *         unused keys and none is available yet. In this case we will return
      *         the latest change key.
      */
    def currentChangeKey = firstUnusedChangeKeys.headOption.getOrElse {
      // bad luck we are still looking for unused keys
      // use the first account key
      changeKeys.head
    }

    def currentChangeAddress = segwitAddress(currentChangeKey)

    def isMine(txIn: TxIn): Boolean = extractPubKeySpentFrom(txIn).exists(pub => publicScriptMap.contains(Script.write(computePublicKeyScript(pub))))

    def isSpend(txIn: TxIn, publicKey: PublicKey): Boolean = extractPubKeySpentFrom(txIn).contains(publicKey)

    /**
      *
      * @param txIn
      * @param scriptHash
      * @return true if txIn spends from an address that matches scriptHash
      */
    def isSpend(txIn: TxIn, scriptHash: BinaryData): Boolean = extractPubKeySpentFrom(txIn).exists(pub => computeScriptHashFromPublicKey(pub) == scriptHash)

    def isReceive(txOut: TxOut, scriptHash: BinaryData): Boolean = publicScriptMap.get(txOut.publicKeyScript).exists(key => computeScriptHashFromPublicKey(key.publicKey) == scriptHash)

    def isMine(txOut: TxOut): Boolean = publicScriptMap.contains(txOut.publicKeyScript)

    def computeTransactionDepth(txid: BinaryData): Long = heights.get(txid).map(height => if (height > 0) computeDepth(tip.block_height, height) else 0).getOrElse(0)

    /**
      *
      * @param scriptHash script hash
      * @return the list of UTXOs for this script hash (including unconfirmed UTXOs)
      */
    def getUtxos(scriptHash: BinaryData) = {
      history.get(scriptHash) match {
        case None => Seq()
        case Some(items) if items.isEmpty => Seq()
        case Some(items) =>
          // this is the private key for this script hash
          val key = accountKeyMap.getOrElse(scriptHash, changeKeyMap(scriptHash))

          // find all transactions that send to or receive from this script hash
          // we use collect because we may not yet have received all transactions in the history
          val txs = items collect { case item if transactions.contains(item.tx_hash) => transactions(item.tx_hash) }

          // find all tx outputs that send to our script hash
          val unspents = items collect { case item if transactions.contains(item.tx_hash) =>
            val tx = transactions(item.tx_hash)
            val outputs = tx.txOut.zipWithIndex.filter { case (txOut, index) => isReceive(txOut, scriptHash) }
            outputs.map { case (txOut, index) => Utxo(key, ElectrumClient.UnspentItem(item.tx_hash, index, txOut.amount.toLong, item.height)) }
          } flatten

          // and remove the outputs that are being spent. this is needed because we may have unconfirmed UTXOs
          // that are spend by unconfirmed transactions
          unspents.filterNot(utxo => txs.exists(tx => tx.txIn.exists(_.outPoint == utxo.outPoint)))
      }
    }


    /**
      *
      * @param scriptHash script hash
      * @return the (confirmed, unconfirmed) balance for this script hash. This balance may not
      *         be up-to-date if we have not received all data we've asked for yet.
      */
    def balance(scriptHash: BinaryData): (Satoshi, Satoshi) = {
      history.get(scriptHash) match {
        case None => (Satoshi(0), Satoshi(0))

        case Some(items) if items.isEmpty => (Satoshi(0), Satoshi(0))

        case Some(items) =>
          val (confirmedItems, unconfirmedItems) = items.partition(_.height > 0)
          val confirmedTxs = confirmedItems.collect { case item if transactions.contains(item.tx_hash) => transactions(item.tx_hash) }
          val unconfirmedTxs = unconfirmedItems.collect { case item if transactions.contains(item.tx_hash) => transactions(item.tx_hash) }
          if (confirmedTxs.size + unconfirmedTxs.size < confirmedItems.size + unconfirmedItems.size) logger.warn(s"we have not received all transactions yet, balance will not be up to date")

          def findOurSpentOutputs(txs: Seq[Transaction]): Seq[TxOut] = {
            val inputs = txs.map(_.txIn).flatten.filter(txIn => isSpend(txIn, scriptHash))
            val spentOutputs = inputs.map(_.outPoint).map(outPoint => transactions.get(outPoint.txid).map(_.txOut(outPoint.index.toInt))).flatten
            spentOutputs
          }

          val confirmedSpents = findOurSpentOutputs(confirmedTxs)
          val confirmedReceived = confirmedTxs.map(_.txOut).flatten.filter(txOut => isReceive(txOut, scriptHash))

          val unconfirmedSpents = findOurSpentOutputs(unconfirmedTxs)
          val unconfirmedReceived = unconfirmedTxs.map(_.txOut).flatten.filter(txOut => isReceive(txOut, scriptHash))

          val confirmedBalance = confirmedReceived.map(_.amount).sum - confirmedSpents.map(_.amount).sum
          val unconfirmedBalance = unconfirmedReceived.map(_.amount).sum - unconfirmedSpents.map(_.amount).sum

          (confirmedBalance, unconfirmedBalance)
      }
    }

    /**
      *
      * @return the (confirmed, unconfirmed) balance for this wallet. This balance may not
      *         be up-to-date if we have not received all data we've asked for yet.
      */
    lazy val balance: (Satoshi, Satoshi) = {
      (accountKeyMap.keys ++ changeKeyMap.keys).map(scriptHash => balance(scriptHash)).foldLeft((Satoshi(0), Satoshi(0))) {
        case ((confirmed, unconfirmed), (confirmed1, unconfirmed1)) => (confirmed + confirmed1, unconfirmed + unconfirmed1)
      }
    }

    /**
      * Computes the effect of this transaction on the wallet
      *
      * @param tx input transaction
      * @return an option:
      *         - Some(received, sent, fee) where sent if what the tx spends from us, received is what the tx sends to us,
      *         and fee is the fee for the tx) tuple where sent if what the tx spends from us, and received is what the tx sends to us
      *         - None if we are missing one or more parent txs
      */
    def computeTransactionDelta(tx: Transaction): Option[(Satoshi, Satoshi, Option[Satoshi])] = {
      val ourInputs = tx.txIn.filter(isMine)
      // we need to make sure that for all inputs spending an output we control, we already  have the parent tx
      // (otherwise we can't estimate our balance)
      val missingParent = ourInputs.exists(txIn => !transactions.contains(txIn.outPoint.txid))
      if (missingParent) {
        None
      } else {
        val sent = ourInputs.map(txIn => transactions(txIn.outPoint.txid).txOut(txIn.outPoint.index.toInt)).map(_.amount).sum
        val received = tx.txOut.filter(isMine).map(_.amount).sum
        // if all the inputs were ours, we can compute the fee, otherwise we can't
        val fee_opt = if (ourInputs.size == tx.txIn.size) Some(sent - tx.txOut.map(_.amount).sum) else None
        Some((received, sent, fee_opt))
      }
    }

    /**
      *
      * @param tx           input tx that has no inputs
      * @param feeRatePerKw fee rate per kiloweight
      * @param minimumFee   minimum fee
      * @param dustLimit    dust limit
      * @return a (state, tx) tuple where state has been updated and tx is a complete,
      *         fully signed transaction that can be broadcast.
      *         our utxos spent by this tx are locked and won't be available for spending
      *         until the tx has been cancelled. If the tx is committed, they will be removed
      */
    def completeTransaction(tx: Transaction, feeRatePerKw: Long, minimumFee: Satoshi, dustLimit: Satoshi, allowSpendUnconfirmed: Boolean): (Data, Transaction) = {
      require(tx.txIn.isEmpty, "cannot complete a tx that already has inputs")
      require(feeRatePerKw >= 0, "fee rate cannot be negative")
      val amount = tx.txOut.map(_.amount).sum
      require(amount > dustLimit, "amount to send is below dust limit")
      val fee = {
        val estimatedFee = computeFee(700, feeRatePerKw)
        if (estimatedFee < minimumFee) minimumFee else estimatedFee
      }

      @tailrec
      def select(chooseFrom: Seq[Utxo], selected: Set[Utxo]): Set[Utxo] = {
        if (totalAmount(selected) >= amount + fee) selected
        else if (chooseFrom.isEmpty) Set()
        else select(chooseFrom.tail, selected + chooseFrom.head)
      }

      // select utxos that are not locked by pending txs
      val lockedOutputs = locks.map(_.txIn.map(_.outPoint)).flatten
      val unlocked = utxos.filterNot(utxo => lockedOutputs.contains(utxo.outPoint))
      val unlocked1 = if (allowSpendUnconfirmed) unlocked else unlocked.filter(_.item.height > 0)
      val selected = select(unlocked1, Set()).toSeq
      require(totalAmount(selected) >= amount + fee, "insufficient funds")

      // add inputs
      var tx1 = tx.copy(txIn = selected.map(utxo => TxIn(utxo.outPoint, Nil, TxIn.SEQUENCE_FINAL)))

      // add change output
      val change = totalAmount(selected) - amount - fee
      if (change >= dustLimit) tx1 = tx1.addOutput(TxOut(change, computePublicKeyScript(currentChangeKey.publicKey)))

      // sign
      for (i <- 0 until tx1.txIn.size) {
        val key = selected(i).key
        val sig = Transaction.signInput(tx1, i, Script.pay2pkh(key.publicKey), SIGHASH_ALL, Satoshi(selected(i).item.value), SigVersion.SIGVERSION_WITNESS_V0, key.privateKey)
        tx1 = tx1.updateWitness(i, ScriptWitness(sig :: key.publicKey.toBin :: Nil)).updateSigScript(i, OP_PUSHDATA(Script.write(Script.pay2wpkh(key.publicKey))) :: Nil)
      }
      Transaction.correctlySpends(tx1, selected.map(utxo => utxo.outPoint -> TxOut(Satoshi(utxo.item.value), computePublicKeyScript(utxo.key.publicKey))).toMap, ScriptFlags.STANDARD_SCRIPT_VERIFY_FLAGS)

      val data1 = this.copy(locks = this.locks + tx1)
      (data1, tx1)
    }

    /**
      * unlocks input locked by a pending tx. call this method if the tx will not be used after all
      *
      * @param tx pending transaction
      * @return an updated state
      */
    def cancelTransaction(tx: Transaction): Data = this.copy(locks = this.locks - tx)

    /**
      * remove all our utxos spent by this tx. call this method if the tx was broadcast successfully
      *
      * @param tx pending transaction
      * @return an updated state
      */
    def commitTransaction(tx: Transaction): Data = {
      // HACK! since we base our utxos computation on the history as seen by the electrum server (so that it is
      // reorg-proof out of the box), we need to update the history  right away if we want to be able to build chained
      // unconfirmed transactions. A few seconds later electrum will notify us and the entry will be overwritten.
      // Note that we need to take into account both inputs and outputs, because there may be change.
      val history1 = (tx.txIn.filter(isMine).map(extractPubKeySpentFrom).flatten.map(computeScriptHashFromPublicKey) ++ tx.txOut.filter(isMine).map(_.publicKeyScript).map(computeScriptHash))
        .foldLeft(this.history) {
          case (history, scriptHash) =>
            val entry = history.get(scriptHash) match {
              case None => Seq(TransactionHistoryItem(0, tx.txid))
              case Some(items) if items.map(_.tx_hash).contains(tx.txid) => items
              case Some(items) => items :+ TransactionHistoryItem(0, tx.txid)
            }
            history + (scriptHash -> entry)
        }
      this.copy(locks = this.locks - tx, transactions = this.transactions + (tx.txid -> tx), heights = this.heights + (tx.txid -> 0L), history = history1)
    }
  }

  object Data {
    def apply(params: ElectrumWallet.WalletParameters, tip: ElectrumClient.Header, accountKeys: Vector[ExtendedPrivateKey], changeKeys: Vector[ExtendedPrivateKey]): Data
    = Data(tip, accountKeys, changeKeys, Map(), Map(), Map(), Map(), Set(), Set(), Set(), Seq())
  }

}<|MERGE_RESOLUTION|>--- conflicted
+++ resolved
@@ -165,12 +165,8 @@
             // no reorg, nothing to do
           }
       }
-<<<<<<< HEAD
-      val data1 = data.copy(heights = heights1, history = data.history + (scriptHash -> history), pendingHistoryRequests = data.pendingHistoryRequests - scriptHash, pendingTransactionRequests = pendingTransactionRequests1)
+      val data1 = data.copy(heights = heights1, history = data.history + (scriptHash -> items0), pendingHistoryRequests = data.pendingHistoryRequests - scriptHash, pendingTransactionRequests = pendingTransactionRequests1)
       manualTransition(data1)
-=======
-      val data1 = data.copy(heights = heights1, history = data.history + (scriptHash -> items0), pendingHistoryRequests = data.pendingHistoryRequests - scriptHash, pendingTransactionRequests = pendingTransactionRequests1)
->>>>>>> b2c684a0
       goto(stateName) using data1 // goto instead of stay because we want to fire transitions
 
     case Event(GetTransactionResponse(tx), data) =>
