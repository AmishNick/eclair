package fr.acinq.eclair

import java.io.File
import java.net.InetSocketAddress

import akka.actor.{ActorRef, ActorSystem, Props, SupervisorStrategy}
import akka.util.Timeout
import com.typesafe.config.{Config, ConfigFactory}
import fr.acinq.bitcoin.{BinaryData, Block}
import fr.acinq.eclair.NodeParams.ELECTRUM
import fr.acinq.eclair.blockchain.bitcoind.rpc.ExtendedBitcoinClient
import fr.acinq.eclair.blockchain.electrum.{ElectrumClient, ElectrumEclairWallet, ElectrumWallet, ElectrumWatcher}
import fr.acinq.eclair.blockchain.fee.{ConstantFeeProvider, _}
import fr.acinq.eclair.blockchain.{EclairWallet, _}
import fr.acinq.eclair.channel.Register
import fr.acinq.eclair.io.{Authenticator, Switchboard}
import fr.acinq.eclair.payment._
import fr.acinq.eclair.router._
import grizzled.slf4j.Logging
import org.json4s.JsonAST.JArray

import scala.concurrent.duration._
import scala.concurrent.{Await, ExecutionContext, Future}


/**
  * Setup eclair from a datadir.
  * <p>
  * Created by PM on 25/01/2016.
  *
  * @param datadir  directory where eclair-core will write/read its data
  * @param overrideDefaults
  * @param actorSystem
  * @param seed_opt optional seed, if set eclair will use it instead of generating one and won't create a seed.dat file.
  */
class Setup(datadir: File, wallet_opt: Option[EclairWallet] = None, overrideDefaults: Config = ConfigFactory.empty(), actorSystem: ActorSystem = ActorSystem(), seed_opt: Option[BinaryData] = None) extends Logging {

  logger.info(s"hello!")
  logger.info(s"version=${getClass.getPackage.getImplementationVersion} commit=${getClass.getPackage.getSpecificationVersion}")
  logger.info(s"datadir=${datadir.getCanonicalPath}")

  val config: Config = NodeParams.loadConfiguration(datadir, overrideDefaults)
  val nodeParams: NodeParams = NodeParams.makeNodeParams(datadir, config, seed_opt)
  val chain: String = config.getString("chain")

  logger.info(s"nodeid=${nodeParams.privateKey.publicKey.toBin} alias=${nodeParams.alias}")
  logger.info(s"using chain=$chain chainHash=${nodeParams.chainHash}")

  implicit val system = actorSystem
  implicit val timeout = Timeout(30 seconds)
  implicit val formats = org.json4s.DefaultFormats
  implicit val ec = ExecutionContext.Implicits.global

<<<<<<< HEAD
  def bootstrap: Future[Kit] = Future {
=======
  val bitcoin = nodeParams.watcherType match {
    case BITCOIND =>
      val bitcoinClient = new BasicBitcoinJsonRPCClient(
        user = config.getString("bitcoind.rpcuser"),
        password = config.getString("bitcoind.rpcpassword"),
        host = config.getString("bitcoind.host"),
        port = config.getInt("bitcoind.rpcport"))
      val future = for {
        json <- bitcoinClient.invoke("getblockchaininfo").recover { case _ => throw BitcoinRPCConnectionException }
        // Make sure wallet support is enabled in bitcoind.
        _ <- bitcoinClient.invoke("getbalance").recover { case _ => throw BitcoinWalletDisabledException }
        progress = (json \ "verificationprogress").extract[Double]
        chainHash <- bitcoinClient.invoke("getblockhash", 0).map(_.extract[String]).map(BinaryData(_)).map(x => BinaryData(x.reverse))
        bitcoinVersion <- bitcoinClient.invoke("getnetworkinfo").map(json => (json \ "version")).map(_.extract[String])
        unspentAddresses <- bitcoinClient.invoke("listunspent").collect { case JArray(values) => values.map(value => (value \ "address").extract[String]) }
      } yield (progress, chainHash, bitcoinVersion, unspentAddresses)
      // blocking sanity checks
      val (progress, chainHash, bitcoinVersion, unspentAddresses) = Await.result(future, 10 seconds)
      assert(chainHash == nodeParams.chainHash, s"chainHash mismatch (conf=${nodeParams.chainHash} != bitcoind=$chainHash)")
      if (chainHash == Block.TestnetGenesisBlock.hash) {
        assert(unspentAddresses.forall(isSegwitAddress), "In testnet mode, make sure that all your UTXOs are p2sh-of-p2wpkh (check out our README for more details)")
      }
      assert(progress > 0.99, "bitcoind should be synchronized")
      // TODO: add a check on bitcoin version?

      Bitcoind(bitcoinClient)
    case ELECTRUM =>
      logger.warn("EXPERIMENTAL ELECTRUM MODE ENABLED!!!")
      val addressesFile = chain match {
        case "test" => "/electrum/servers_testnet.json"
        case "regtest" => "/electrum/servers_regtest.json"
      }
      val stream = classOf[Setup].getResourceAsStream(addressesFile)
      val addresses = ElectrumClient.readServerAddresses(stream)
      val electrumClient = system.actorOf(SimpleSupervisor.props(Props(new ElectrumClient(addresses)), "electrum-client", SupervisorStrategy.Resume))
      Electrum(electrumClient)
  }
>>>>>>> 43128636

    val bitcoin = nodeParams.watcherType match {
      case ELECTRUM =>
        logger.warn("EXPERIMENTAL ELECTRUM MODE ENABLED!!!")
        val addressesFile = chain match {
          case "test" => "/electrum/servers_testnet.json"
          case "regtest" => "/electrum/servers_regtest.json"
        }
        val stream = classOf[Setup].getResourceAsStream(addressesFile)
        val addresses = ElectrumClient.readServerAddresses(stream)
        val electrumClient = system.actorOf(SimpleSupervisor.props(Props(new ElectrumClient(addresses)), "electrum-client", SupervisorStrategy.Resume))
        Electrum(electrumClient)
      case _ => ???
    }

    val defaultFeerates = FeeratesPerByte(block_1 = config.getLong("default-feerates.delay-blocks.1"), blocks_2 = config.getLong("default-feerates.delay-blocks.2"), blocks_6 = config.getLong("default-feerates.delay-blocks.6"), blocks_12 = config.getLong("default-feerates.delay-blocks.12"), blocks_36 = config.getLong("default-feerates.delay-blocks.36"), blocks_72 = config.getLong("default-feerates.delay-blocks.72"))
    Globals.feeratesPerByte.set(defaultFeerates)
    Globals.feeratesPerKw.set(FeeratesPerKw(defaultFeerates))
    logger.info(s"initial feeratesPerByte=${Globals.feeratesPerByte.get()}")
    val feeProvider = (chain, bitcoin) match {
      case ("regtest", _) => new ConstantFeeProvider(defaultFeerates)
<<<<<<< HEAD
=======
      case (_, Bitcoind(bitcoinClient)) => new FallbackFeeProvider(new BitgoFeeProvider() :: new EarnDotComFeeProvider() :: new BitcoinCoreFeeProvider(bitcoinClient, defaultFeerates) :: new ConstantFeeProvider(defaultFeerates) :: Nil) // order matters!
>>>>>>> 43128636
      case _ => new FallbackFeeProvider(new BitgoFeeProvider() :: new EarnDotComFeeProvider() :: new ConstantFeeProvider(defaultFeerates) :: Nil) // order matters!
    }
    system.scheduler.schedule(0 seconds, 10 minutes)(feeProvider.getFeerates.map {
      case feerates: FeeratesPerByte =>
        Globals.feeratesPerByte.set(feerates)
        Globals.feeratesPerKw.set(FeeratesPerKw(defaultFeerates))
        system.eventStream.publish(CurrentFeerates(Globals.feeratesPerKw.get))
        logger.info(s"current feeratesPerByte=${Globals.feeratesPerByte.get()}")
    })

    val watcher = bitcoin match {
<<<<<<< HEAD
=======
      case Bitcoind(bitcoinClient) =>
        system.actorOf(SimpleSupervisor.props(Props(new ZMQActor(config.getString("bitcoind.zmq"), Some(zmqConnected))), "zmq", SupervisorStrategy.Restart))
        system.actorOf(SimpleSupervisor.props(ZmqWatcher.props(new ExtendedBitcoinClient(new BatchingBitcoinJsonRPCClient(bitcoinClient))), "watcher", SupervisorStrategy.Resume))
>>>>>>> 43128636
      case Electrum(electrumClient) =>
        system.actorOf(SimpleSupervisor.props(Props(new ElectrumWatcher(electrumClient)), "watcher", SupervisorStrategy.Resume))
      case _ => ???
    }

    val wallet = bitcoin match {
<<<<<<< HEAD
      case _ if wallet_opt.isDefined => wallet_opt.get
=======
      case Bitcoind(bitcoinClient) => new BitcoinCoreWallet(bitcoinClient)
>>>>>>> 43128636
      case Electrum(electrumClient) => seed_opt match {
        case Some(seed) => val electrumWallet = system.actorOf(ElectrumWallet.props(seed, electrumClient, ElectrumWallet.WalletParameters(Block.TestnetGenesisBlock.hash)), "electrum-wallet")
          new ElectrumEclairWallet(electrumWallet)
        case _ => throw new RuntimeException("electrum wallet requires a seed to set up")
      }
      case _ => ???
    }

    wallet.getFinalAddress.map {
      case address => logger.info(s"initial wallet address=$address")
    }

    val paymentHandler = system.actorOf(SimpleSupervisor.props(config.getString("payment-handler") match {
      case "local" => LocalPaymentHandler.props(nodeParams)
      case "noop" => Props[NoopPaymentHandler]
    }, "payment-handler", SupervisorStrategy.Resume))
    val register = system.actorOf(SimpleSupervisor.props(Props(new Register), "register", SupervisorStrategy.Resume))
    val relayer = system.actorOf(SimpleSupervisor.props(Relayer.props(nodeParams, register, paymentHandler), "relayer", SupervisorStrategy.Resume))
    val router = system.actorOf(SimpleSupervisor.props(Router.props(nodeParams, watcher), "router", SupervisorStrategy.Resume))
    val authenticator = system.actorOf(SimpleSupervisor.props(Authenticator.props(nodeParams), "authenticator", SupervisorStrategy.Resume))
    val switchboard = system.actorOf(SimpleSupervisor.props(Switchboard.props(nodeParams, authenticator, watcher, router, relayer, wallet), "switchboard", SupervisorStrategy.Resume))
    val paymentInitiator = system.actorOf(SimpleSupervisor.props(PaymentInitiator.props(nodeParams.privateKey.publicKey, router, register), "payment-initiator", SupervisorStrategy.Restart))

    val kit = Kit(
      nodeParams = nodeParams,
      system = system,
      watcher = watcher,
      paymentHandler = paymentHandler,
      register = register,
      relayer = relayer,
      router = router,
      switchboard = switchboard,
      paymentInitiator = paymentInitiator,
      wallet = wallet)

    kit
  }

}

// @formatter:off
sealed trait Bitcoin
case class Bitcoind(bitcoinClient: BasicBitcoinJsonRPCClient) extends Bitcoin
case class Electrum(electrumClient: ActorRef) extends Bitcoin
// @formatter:on

case class Kit(nodeParams: NodeParams,
               system: ActorSystem,
               watcher: ActorRef,
               paymentHandler: ActorRef,
               register: ActorRef,
               relayer: ActorRef,
               router: ActorRef,
               switchboard: ActorRef,
               paymentInitiator: ActorRef,
               wallet: EclairWallet)



case object BitcoinWalletDisabledException extends RuntimeException("bitcoind must have wallet support enabled")

case object EmptyAPIPasswordException extends RuntimeException("must set a password for the json-rpc api")

case object IncompatibleDBException extends RuntimeException("database is not compatible with this version of eclair")

case object IncompatibleNetworkDBException extends RuntimeException("network database is not compatible with this version of eclair")<|MERGE_RESOLUTION|>--- conflicted
+++ resolved
@@ -8,7 +8,7 @@
 import com.typesafe.config.{Config, ConfigFactory}
 import fr.acinq.bitcoin.{BinaryData, Block}
 import fr.acinq.eclair.NodeParams.ELECTRUM
-import fr.acinq.eclair.blockchain.bitcoind.rpc.ExtendedBitcoinClient
+import fr.acinq.eclair.blockchain.bitcoind.rpc.{BasicBitcoinJsonRPCClient, ExtendedBitcoinClient}
 import fr.acinq.eclair.blockchain.electrum.{ElectrumClient, ElectrumEclairWallet, ElectrumWallet, ElectrumWatcher}
 import fr.acinq.eclair.blockchain.fee.{ConstantFeeProvider, _}
 import fr.acinq.eclair.blockchain.{EclairWallet, _}
@@ -51,47 +51,7 @@
   implicit val formats = org.json4s.DefaultFormats
   implicit val ec = ExecutionContext.Implicits.global
 
-<<<<<<< HEAD
   def bootstrap: Future[Kit] = Future {
-=======
-  val bitcoin = nodeParams.watcherType match {
-    case BITCOIND =>
-      val bitcoinClient = new BasicBitcoinJsonRPCClient(
-        user = config.getString("bitcoind.rpcuser"),
-        password = config.getString("bitcoind.rpcpassword"),
-        host = config.getString("bitcoind.host"),
-        port = config.getInt("bitcoind.rpcport"))
-      val future = for {
-        json <- bitcoinClient.invoke("getblockchaininfo").recover { case _ => throw BitcoinRPCConnectionException }
-        // Make sure wallet support is enabled in bitcoind.
-        _ <- bitcoinClient.invoke("getbalance").recover { case _ => throw BitcoinWalletDisabledException }
-        progress = (json \ "verificationprogress").extract[Double]
-        chainHash <- bitcoinClient.invoke("getblockhash", 0).map(_.extract[String]).map(BinaryData(_)).map(x => BinaryData(x.reverse))
-        bitcoinVersion <- bitcoinClient.invoke("getnetworkinfo").map(json => (json \ "version")).map(_.extract[String])
-        unspentAddresses <- bitcoinClient.invoke("listunspent").collect { case JArray(values) => values.map(value => (value \ "address").extract[String]) }
-      } yield (progress, chainHash, bitcoinVersion, unspentAddresses)
-      // blocking sanity checks
-      val (progress, chainHash, bitcoinVersion, unspentAddresses) = Await.result(future, 10 seconds)
-      assert(chainHash == nodeParams.chainHash, s"chainHash mismatch (conf=${nodeParams.chainHash} != bitcoind=$chainHash)")
-      if (chainHash == Block.TestnetGenesisBlock.hash) {
-        assert(unspentAddresses.forall(isSegwitAddress), "In testnet mode, make sure that all your UTXOs are p2sh-of-p2wpkh (check out our README for more details)")
-      }
-      assert(progress > 0.99, "bitcoind should be synchronized")
-      // TODO: add a check on bitcoin version?
-
-      Bitcoind(bitcoinClient)
-    case ELECTRUM =>
-      logger.warn("EXPERIMENTAL ELECTRUM MODE ENABLED!!!")
-      val addressesFile = chain match {
-        case "test" => "/electrum/servers_testnet.json"
-        case "regtest" => "/electrum/servers_regtest.json"
-      }
-      val stream = classOf[Setup].getResourceAsStream(addressesFile)
-      val addresses = ElectrumClient.readServerAddresses(stream)
-      val electrumClient = system.actorOf(SimpleSupervisor.props(Props(new ElectrumClient(addresses)), "electrum-client", SupervisorStrategy.Resume))
-      Electrum(electrumClient)
-  }
->>>>>>> 43128636
 
     val bitcoin = nodeParams.watcherType match {
       case ELECTRUM =>
@@ -113,10 +73,6 @@
     logger.info(s"initial feeratesPerByte=${Globals.feeratesPerByte.get()}")
     val feeProvider = (chain, bitcoin) match {
       case ("regtest", _) => new ConstantFeeProvider(defaultFeerates)
-<<<<<<< HEAD
-=======
-      case (_, Bitcoind(bitcoinClient)) => new FallbackFeeProvider(new BitgoFeeProvider() :: new EarnDotComFeeProvider() :: new BitcoinCoreFeeProvider(bitcoinClient, defaultFeerates) :: new ConstantFeeProvider(defaultFeerates) :: Nil) // order matters!
->>>>>>> 43128636
       case _ => new FallbackFeeProvider(new BitgoFeeProvider() :: new EarnDotComFeeProvider() :: new ConstantFeeProvider(defaultFeerates) :: Nil) // order matters!
     }
     system.scheduler.schedule(0 seconds, 10 minutes)(feeProvider.getFeerates.map {
@@ -128,23 +84,13 @@
     })
 
     val watcher = bitcoin match {
-<<<<<<< HEAD
-=======
-      case Bitcoind(bitcoinClient) =>
-        system.actorOf(SimpleSupervisor.props(Props(new ZMQActor(config.getString("bitcoind.zmq"), Some(zmqConnected))), "zmq", SupervisorStrategy.Restart))
-        system.actorOf(SimpleSupervisor.props(ZmqWatcher.props(new ExtendedBitcoinClient(new BatchingBitcoinJsonRPCClient(bitcoinClient))), "watcher", SupervisorStrategy.Resume))
->>>>>>> 43128636
       case Electrum(electrumClient) =>
         system.actorOf(SimpleSupervisor.props(Props(new ElectrumWatcher(electrumClient)), "watcher", SupervisorStrategy.Resume))
       case _ => ???
     }
 
     val wallet = bitcoin match {
-<<<<<<< HEAD
       case _ if wallet_opt.isDefined => wallet_opt.get
-=======
-      case Bitcoind(bitcoinClient) => new BitcoinCoreWallet(bitcoinClient)
->>>>>>> 43128636
       case Electrum(electrumClient) => seed_opt match {
         case Some(seed) => val electrumWallet = system.actorOf(ElectrumWallet.props(seed, electrumClient, ElectrumWallet.WalletParameters(Block.TestnetGenesisBlock.hash)), "electrum-wallet")
           new ElectrumEclairWallet(electrumWallet)
@@ -187,7 +133,6 @@
 
 // @formatter:off
 sealed trait Bitcoin
-case class Bitcoind(bitcoinClient: BasicBitcoinJsonRPCClient) extends Bitcoin
 case class Electrum(electrumClient: ActorRef) extends Bitcoin
 // @formatter:on
 
